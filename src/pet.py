--- conflicted
+++ resolved
@@ -648,14 +648,9 @@
             output_messages = result["output_messages"]
 
             # batch_dict['input_messages'] = output_messages[neighbors_index, neighbors_pos]
-<<<<<<< HEAD
-            new_input_messages = output_messages[neighbors_index,
-                                                 neighbors_pos]
-            batch_dict["input_messages"] = 0.5 * (
-=======
+
             new_input_messages = output_messages[neighbors_index, neighbors_pos]
             batch_dict["input_messages"] = self.RESIDUAL_FACTOR * (
->>>>>>> aa5699ee
                 batch_dict["input_messages"] + new_input_messages
             )
 
