--- conflicted
+++ resolved
@@ -11,12 +11,7 @@
 
 class SingleStructCalculator:
     def __init__(
-<<<<<<< HEAD
         self, path_to_calc_folder, checkpoint="best_val_rmse_both_model", device="cpu", quadrature_order=None, inversions=False, use_augmentation=False, add_self_contributions=False,
-=======
-        self, path_to_calc_folder, checkpoint="best_val_rmse_both_model", device="cpu", quadrature_order=None,
-        use_augmentation=False
->>>>>>> 1a470c45
     ):
         if (quadrature_order is not None) and (use_augmentation):
             raise NotImplementedError("Simultaneous use of a quadrature and augmentation is not yet implemented")
@@ -99,33 +94,15 @@
         )
         graph = graph.to(self.device)
 
-<<<<<<< HEAD
         if self.quadrature_order is None and not self.inversions:
             prediction_energy, prediction_forces = self.model(
                 graph, augmentation=self.use_augmentation, create_graph=False
             )
-=======
-        if self.quadrature_order is None:
-            if torch.cuda.is_available() and (torch.cuda.device_count() > 1):
-                self.model.module.augmentation = self.use_augmentation
-                self.model.module.create_graph = False
-                prediction_energy, prediction_forces = self.model([graph])
-            else:
-                prediction_energy, prediction_forces = self.model(
-                    graph, augmentation=self.use_augmentation, create_graph=False
-                )
-
->>>>>>> 1a470c45
             prediction_energy_final = prediction_energy.data.cpu().numpy()
             prediction_forces_final = prediction_forces.data.cpu().numpy()
         else:
             prediction_energy_final, prediction_forces_final = get_quadrature_predictions(
-<<<<<<< HEAD
                 graph, self.model, self.quadrature_order, self.inversions, string2dtype(self.architectural_hypers.DTYPE)
-=======
-                graph, self.model, self.quadrature_order, string2dtype(
-                    self.architectural_hypers.DTYPE)
->>>>>>> 1a470c45
             )
 
         energy_total = prediction_energy_final
